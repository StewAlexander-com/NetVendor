--- conflicted
+++ resolved
@@ -1,4 +1,3 @@
-<<<<<<< HEAD
 #!/usr/bin/env python3
 
 #####################################
@@ -14,15 +13,6 @@
 import time
 import subprocess
 import json
-
-#check if the rich module exists, if not, install it
-try:
-    from rich import print
-except ImportError:
-    subprocess.call([sys.executable, "-m", "pip", "install", "rich"])
-    import rich
-    time.sleep (10)
-    from rich import print as rprint
 
 #check if the tqdm module exists, if not install it
 try :
@@ -61,7 +51,7 @@
 vlan_list_final = []
 
 #Show the contents of the current directory
-print("\nPlease select the [italic green]ARP[/italic green] or [italic green]MAC[/italic green] Data text file from the current directory\n")
+print("\nPlease select the ARP or MAC Data text file from the current directory\n")
 print(os.listdir(), "\n")
 
 #while the file name is not valid, ask the user to input the file name again
@@ -70,19 +60,17 @@
     if os.path.isfile(ip_arp_file):
         break
     else:
-        print("\n[italic yellow]The file name is not valid, please try again[/italic yellow]\n")
+        print("\nThe file name is not valid, please try again\n")
 
 #Ask the user to input which word containts the MAC_Element
-print("Please enter the column in the file that contains the [cyan]Mac Addresses[/cyan]:")
-mac_temp = input("> ")
+mac_temp = input("\nPlease enter the column in the file that contains the MAC Addresses: ")
 
 #convert the input to an int and subtract 1 to match the column number
 mac_column = int(mac_temp)
 mac_word = mac_column - 1
 
 #Ask the user to input which word containts the VLAN_Element
-print("\nPlease enter the column in the file that contains the [cyan]VLANs[/cyan]:")
-vlan_temp = input("> ")
+vlan_temp = input("\nPlease enter the column in the file that contains the VLANs: ")
 
 #convert the input to an int and subtract 1 to match the column number
 vlan_column = int(vlan_temp)
@@ -141,7 +129,7 @@
 f.close()
 
 #print please be patient the vendor information is being retrieved
-print("\n[italic yellow]Please be patient while the [cyan]company[/cyan] information is being retrieved[/italic yellow]\n")
+print("\nPlease be patient, the vendor information is being retrieved\n")
 
 #for each line in the file oui_list_final.txt, store this in a list called vendor_list
 vendor_list = []
@@ -150,7 +138,7 @@
         vendor_list.append(line)
 
 #for each element in vendor_list do a request to the OUI database
-for i in tqdm (range(len(vendor_list)), colour="cyan"):
+for i in tqdm (range(len(vendor_list))):
     #make each element uppercase
     vendor_list[i] = vendor_list[i].upper()
     r = requests.get("https://macvendors.co/api/vendorname/" + vendor_list[i])
@@ -199,7 +187,7 @@
         #save each different element to a new list called company_list_final
         company_list_final.append(company_list[i])
 
-print("\n\nThe companies seen in the [italic green]"+ ip_arp_file + "[/italic green] data file are:\n")
+print("\n\nThe companies seen in the "+ ip_arp_file + " data file are:\n")
 
 #save the company list final to a file called company_list.txt
 with open('company_list.txt', 'w') as f:
@@ -210,11 +198,10 @@
 for i in range(len(company_list_final)):
     #remove the new line character from the end of the line
     company_list_final[i] = company_list_final[i].rstrip()
-    #print the element in cyan
-    print("[cyan]" + company_list_final[i] + "[/cyan]")
+    print(company_list_final[i])
 
 #Collecting the output of the command sh ip arp
-print ("\n\n[italic yellow]Please be patient, while information is being retrieved[/italic yellow]\n")
+print ("\n\nPlease be patient, while information is being retrieved\n")
 
 #######################################################################################
 
@@ -226,10 +213,10 @@
 else :
     pass
 
-print ("\nFinding any [cyan]Apple[/cyan] devices in the [italic green]" + ip_arp_file + "[/italic green] file....")
+print ("\nFinding any Apple devices in the " + ip_arp_file + " file....")
 #For every line in the file check the MAC address, if it is an Apple Address, add it the Apple-Devices.txt
 with open(ip_arp_file, 'r') as f:
-    for line in tqdm(f, colour="cyan"):
+    for line in tqdm(f):
        #split the line into words
         words = line.split()
         #if words[mac_word] starts with Apple OUI add it to the Apple-Devices.txt file 
@@ -260,11 +247,11 @@
 else :
     pass
 
-print ("\nFinding any [cyan]Dell[/cyan] devices in the [italic green]" + ip_arp_file + "[/italic green] file....")
+print ("\nFinding any Dell devices in the " + ip_arp_file + " file....")
 
 #For every line in the file check the MAC address, if it is a Dell Address, add it the Dell-Devices.txt
 with open(ip_arp_file, 'r') as f:
-    for line in tqdm(f, colour="cyan"):
+    for line in tqdm(f):
        #split the line into words
         words = line.split()
         #if words[mac_word] starts with a Dell OUI add the line to the Dell-Devices.txt file 
@@ -294,11 +281,11 @@
 else :
     pass
 
-print ("\nFinding any [cyan]Cisco Meraki[/cyan] devices in the [italic green]" + ip_arp_file + "[/italic green] file....")
+print ("\nFinding any Cisco Meraki devices in the " + ip_arp_file + " file....")
 
 #For every line in the file check the MAC address, if it is an Cisco-Meraki Address, add it the Cisco-Meraki-Devices.txt
 with open(ip_arp_file, 'r') as f:
-    for line in tqdm(f,colour='cyan'):
+    for line in tqdm(f):
        #split the line into words
         words = line.split()
         #if words[mac_word] starts with a Cisco-Meraki OUI add the line to the Cisco-Meraki-Devices.txt file 
@@ -328,11 +315,11 @@
 else :
     pass
 
-print ("\nFinding any other [cyan]Cisco[/cyan] devices in the [italic green]" + ip_arp_file + "[/italic green] file....")
+print ("\nFinding any other Cisco devices in the " + ip_arp_file + " file....")
 
 #For every line in the file check the MAC address, if it is an Other-Cisco Address, add it the Other-Cisco-Devices.txt
 with open(ip_arp_file, 'r') as f:
-    for line in tqdm(f, colour='cyan'):
+    for line in tqdm(f):
        #split the line into words
         words = line.split()
         #if words[mac_word] starts with a Other-Cisco OUI add the line to the Other-Cisco-Devices.txt file 
@@ -366,11 +353,11 @@
 else :
     pass
 
-print ("\nFinding any [cyan]Mitel[/cyan] devices in the [italic green]" + ip_arp_file + "[/italic green] file....")
+print ("\nFinding any Mitel devices in the " + ip_arp_file + " file....")
 
 #For every line in the file check the MAC address, if it is an Mitel Address, add it the Mitel-Devices.txt
 with open(ip_arp_file, 'r') as f:
-    for line in tqdm(f, colour='cyan'):
+    for line in tqdm(f):
        #split the line into words
         words = line.split()
         #if words[mac_word] starts with a Mitel OUI add the line to the Mitel-Devices.txt file 
@@ -401,11 +388,11 @@
 else :
     pass
 
-print ("\nFinding any [cyan]HP[/cyan] devices in the [italic green]" + ip_arp_file + "[/italic green] file....")
+print ("\nFinding any HP devices in the " + ip_arp_file + " file....")
 
 #For every line in the file check the MAC address, if it is an HP OUI Address, add it the HP-Devices.txt
 with open(ip_arp_file, 'r') as f:
-    for line in tqdm(f, colour='cyan'):
+    for line in tqdm(f):
        #split the line into words
         words = line.split()
         #if words[mac_word] starts with a HP OUI add the line to the HP-Devices.txt file 
@@ -470,8 +457,7 @@
     vlan_count = 0
     for line in f:
         vlan_count += 1
-    print ("\n[bold yellow]++[/bold yellow] There are [bright_red]" + str(vlan_count) + "[/bright_red] unique VLANs in the [italic green]" + ip_arp_file + "[/italic green] file....")
-    
+    print("\n\n++ There are", vlan_count, "different vlans in the", ip_arp_file, "file")
 
 #######################################################################################
 
@@ -480,43 +466,39 @@
     OUI_count = 0
     for line in f:
         OUI_count += 1
-    print ("[bold yellow]++[/bold yellow] There are [bright_red]" + str(OUI_count) + "[/bright_red] unique OUI's in the [italic green]" + ip_arp_file + "[/italic green] file....")
-    f.close()
-    
+    print("++ There are", OUI_count, "different OUIs in the", ip_arp_file, "file")
 
 #count the lines in the file oui_list_final.txt and print the number of lines
 with open('company_list.txt', 'r') as f:
     count = 0
     for line in f:
         count += 1
-    print ("[bold yellow]++[/bold yellow] There are [bright_red]" + str(count) + "[/bright_red] vendors in the [italic green]" + ip_arp_file + "[/italic green] file....")
-    f.close()
-    
+    print("++ There are", count, "different vendors in the", ip_arp_file, "file")
+
 #count the lines in the file oui_list_final.txt and print the number of lines
 with open( ip_arp_file, 'r') as f:
     count = 0
     for line in f:
         count += 1
-    print ("[bold yellow]++[/bold yellow] There are [bright_red]" + str(count) + "[/bright_red] total devices in the [italic green]" + ip_arp_file + "[/italic green] file....")
+    print("++ There are a total of", count-1, "devices in the", ip_arp_file, "file\n")
     arpcount = count-1
-    f.close()
 
 OtherTotal = arpcount - (Apple_count + Dell_count + CiscoMeraki_count + OtherCisco_count + HP_count + Mitel_count)
 
 #######################################################################################
 
+
+print(">>> Please see the oui_list_final.txt file in the current directory for the list of OUIs")
+print(">>> Please see the company_list.txt file in the current directory for the list of companies seen in the", ip_arp_file, "file")
+print(">>> Please see the vlan_list.txt file in the current directory for the list of VLANs seen in the", ip_arp_file, "file")
 print("\n")
-print("[magenta]>>>[/magenta] Please see the [italic green]oui_list_final.txt[/italic green] file in the current directory for the list of OUIs")
-print("[magenta]>>>[/magenta] Please see the [italic green]company_list.txt[/italic green] file in the current directory for the list of companies") 
-print("[magenta]>>>[/magenta] Please see the [italic green]vlan_list.txt[/italic green] file in the current directory for the list of VLANs")
-print("\n")
-print ("[bright_green]#[/bright_green] The number of [cyan]Apple[/cyan] devices in the [italic green]" + ip_arp_file + "[/italic green] file is [bright_red]" +str(Apple_count)+ "[/bright_red]")
-print ("[bright_green]#[/bright_green] The number of [cyan]Dell[/cyan] devices in the [italic green]"+ ip_arp_file + "[/italic green] file is [bright_red]" +str(Dell_count)+ "[/bright_red]")
-print ("[bright_green]#[/bright_green] The number of [cyan]Cisco-Meraki[/cyan] devices in the [italic green]"+ ip_arp_file + "[/italic green] file is [bright_red]" +str(CiscoMeraki_count)+ "[/bright_red]")
-print ("[bright_green]#[/bright_green] IThe number of [cyan]other Cisco[/cyan] devices in the [italic green]" + ip_arp_file + "[/italic green] file is [bright_red]" + str(OtherCisco_count)+ "[/bright_red]")
-print ("[bright_green]#[/bright_green] The number of [cyan]HP[/cyan] devices in the [italic green]" + ip_arp_file + "[/italic green] file is [bright_red]"+ str(HP_count)+ "[/bright_red]")
-print ("[bright_green]#[/bright_green] The number of [cyan]Mitel[/cyan] devices in the [italic green]" + ip_arp_file + "[/italic green] file is [bright_red]"+ str (Mitel_count)+ "[/bright_red]")
-print ("[bright_green]#[/bright_green] The number of [cyan]other devices[/cyan] in the [italic green]" + ip_arp_file + "[/italic green] file is [bright_red]"+ str(OtherTotal)+ "[/bright_red]")
+print ("# The number of Apple devices in the", ip_arp_file, "file is", Apple_count)
+print ("# The number of Dell devices in the", ip_arp_file, "file is", Dell_count)
+print ("# The number of Cisco-Meraki devices in the", ip_arp_file, "file is", CiscoMeraki_count)
+print ("# The number of other Cisco devices in the", ip_arp_file, "file is", OtherCisco_count)
+print ("# The number of HP devices in the", ip_arp_file, "file is", HP_count)
+print ("# The number of Mitel devices in the", ip_arp_file, "file is", Mitel_count)
+print ("# The number of other devices in the", ip_arp_file, "file is", OtherTotal)
 print("\n")
 
 #######################################################################################
@@ -543,27 +525,27 @@
 
 
 if os.path.exists('Apple-Devices.txt'):
-    print("[magenta]>>>[/magenta] Please see the [italic green]Apple-Devices.txt[/italic green] file in the current directory for the list of [cyan]Apple[/cyan] devices")
+    print(">>> Please see the Apple-Devices.txt file in the current directory for the list of Apple devices")
 else:
     pass
 
 if os.path.exists('Dell-Devices.txt'):
-    print("[magenta]>>>[/magenta] Please see the [italic green]Dell-Devices.txt[/italic green] file in the current directory for the list of [cyan]Dell[/cyan] devices")
+    print(">>> Please see the Dell-Devices.txt file in the current directory for the list of Dell devices")
 else:
     pass
 
 if os.path.exists('Cisco-Meraki-Devices.txt'):
-    print("[magenta]>>>[/magenta] Please see the [italic green]Cisco-Meraki-Devices.txt[/italic green] file in the current directory for the list of [cyan]Cisco-Meraki[/cyan] devices")
+    print(">>> Please see the Cisco-Meraki-Devices.txt file in the current directory for the list of Cisco-Meraki devices")
 else:
     pass
 
 if os.path.exists('Other-Cisco-Devices.txt'):
-    print("[magenta]>>>[/magenta] Please see the [italic green]Other-Cisco-Devices.txt[/italic green] file in the current directory for the list of [cyan]Other Cisco[/cyan] devices")
+    print(">>> Please see the Other-Cisco-Devices.txt file in the current directory for the list of Other Cisco devices")
 else:
     pass
 
 if os.path.exists('Mitel-Devices.txt'):
-    print("[magenta]>>>[/magenta] Please see the [italic green]Mitel-Devices.txt[/italic green] file in the current directory for the list of [cyan]Mitel[/cyan] devices")  
+    print(">>> Please see the Mitel-Devices.txt file in the current directory for the list of Mitel devices")  
 
 #close any remainng files
 f.close()
@@ -572,580 +554,4 @@
 input("\nPress enter to quit: ")
 time.sleep(3)
 #exit the program
-sys.exit()
-=======
-#!/usr/bin/env python3
-
-#####################################
-#                                   #
-#      Created by Stew Alexander    #
-#                2021               #
-#                                   #
-#####################################
-
-import os
-import sys
-import csv
-import time
-import subprocess
-import json
-
-#check if the rich module exists, if not, install it
-try:
-    from rich import print
-except ImportError:
-    subprocess.call([sys.executable, "-m", "pip", "install", "rich"])
-    import rich
-    time.sleep (10)
-    from rich import print as rprint
-
-#check if the tqdm module exists, if not install it
-try :
-    from tqdm import tqdm
-except ImportError:
-    subprocess.call([sys.executable, "-m", "pip", "install", "tqdm"])
-    time.sleep(10)
-    from tqdm import tqdm
-
-#check if the plotly module exists, if not install it
-try :
-    import plotly
-    import plotly.graph_objs as go
-except ImportError:
-    print("[!] Plotly library not installed, Installing...")
-    os.system("pip3 install plotly")
-    time.sleep(30)
-    import plotly
-    import plotly.graph_objs as go
-
-#if the library requests is not installed, install it via pip
-try:
-    import requests
-except ImportError:
-    print("[!] The requests library is not installed. Installing...")
-    os.system("pip install requests")
-    print("[+] The requests library has been installed.")
-    time.sleep(30)
-    import requests
-
-OUI_list = [] 
-OUI_list_final = []
-company_list =[]
-company_list_final = []
-vlan_list = []
-vlan_list_final = []
-
-#Show the contents of the current directory
-print("\nPlease select the [italic green]ARP[/italic green] or [italic green]MAC[/italic green] Data text file from the current directory\n")
-print(os.listdir(), "\n")
-
-#while the file name is not valid, ask the user to input the file name again
-while True:
-    ip_arp_file = input("Please enter the file name: ")
-    if os.path.isfile(ip_arp_file):
-        break
-    else:
-        print("\n[italic yellow]The file name is not valid, please try again[/italic yellow]\n")
-
-#Ask the user to input which word containts the MAC_Element
-print("Please enter the column in the file that contains the [cyan]Mac Addresses[/cyan]:")
-mac_temp = input("> ")
-
-#convert the input to an int and subtract 1 to match the column number
-mac_column = int(mac_temp)
-mac_word = mac_column - 1
-
-#Ask the user to input which word containts the VLAN_Element
-print("\nPlease enter the column in the file that contains the [cyan]VLANs[/cyan]:")
-vlan_temp = input("> ")
-
-#convert the input to an int and subtract 1 to match the column number
-vlan_column = int(vlan_temp)
-vlan_word = vlan_column - 1
-
-
-with open(ip_arp_file, 'r') as f:
-        for line in f:
-            #split the line into words
-            words = line.split()
-            #send words[mac_word] to a list
-            MAC_Element = words[mac_word]
-            #copy the first 7 characters to a new list called OUI_list
-            OUI_ELEMENT= MAC_Element[0:7]
-            #split oui_list into different elements
-            OUI_ELEMENT = OUI_ELEMENT.split()
-            #append OUI_ELEMENT to a list called OUI_list
-            OUI_list.append(OUI_ELEMENT)
-
-#sort OUI_list
-OUI_list.sort()
-
-#compare each element to the previous element, if the element is different, save the element
-for i in range(len(OUI_list)):
-    if OUI_list[i] != OUI_list[i-1]:
-        #save each different element to a new list called OUI_list_final
-        OUI_list_final.append(OUI_list[i])
-
-#save oui list final to a file called oui_list_final.txt
-with open('oui_list_final.txt', 'w') as f:
-    for i in range(len(OUI_list_final)):
-        f.write(OUI_list_final[i][0] + '\n')
-
-#close the file
-f.close()
-
-#Check each line of the file oui_list_final.txt if it is 'MAC' delete it
-with open('oui_list_final.txt', 'r') as f:
-    lines = f.readlines()
-with open('oui_list_final.txt', 'w') as f:
-    for line in lines:
-        if line.strip("\n") != 'MAC':
-            f.write(line)
-#close the file
-f.close()
-
-#Check each line of the file oui_list_final.txt if it is 'INCOMPL' delete it
-with open('oui_list_final.txt', 'r') as f:
-    lines = f.readlines()
-with open('oui_list_final.txt', 'w') as f:
-    for line in lines:
-        if line.strip("\n") != 'INCOMPL':
-            f.write(line)
-
-#close the file
-f.close()
-
-#print please be patient the vendor information is being retrieved
-print("\n[italic yellow]Please be patient while the [cyan]company[/cyan] information is being retrieved[/italic yellow]\n")
-
-#for each line in the file oui_list_final.txt, store this in a list called vendor_list
-vendor_list = []
-with open('oui_list_final.txt', 'r') as f:
-    for line in f:
-        vendor_list.append(line)
-
-#for each element in vendor_list do a request to the OUI database
-for i in tqdm (range(len(vendor_list)), colour="cyan"):
-    #make each element uppercase
-    vendor_list[i] = vendor_list[i].upper()
-    r = requests.get("https://macvendors.co/api/vendorname/" + vendor_list[i])
-    time.sleep(0.1)
-    #if the request is successful, print the vendor name
-    if r.status_code == 200:
-        #save the vendor name to a file called vendor_list.txt
-        with open('oui_name_result.txt', 'a') as f:
-            f.write(r.text + '\n')
-    #else if the request is not successful, print the error message
-    else:
-        print("\nError:", r.status_code, r.reason)
-
-#close the file
-f.close()
-
-#Check each line of the file vendor_list.txt if it is "No vendor" delete it
-
-with open('oui_name_result.txt', 'r') as f:
-    lines = f.readlines()
-with open('oui_name_result.txt', 'w') as f:
-  for line in lines:
-      if line.strip("\n") != 'No vendor':
-          f.write(line)
-
-#close the file
-f.close()
-
-time.sleep(1)
-
-#open the text file oui_name_result.txt and read it, look for company name
-with open('oui_name_result.txt', 'r') as f:
-    for line in f:
-        #load the line into a list called company_list
-        company_list.append(line)
-
-#close the file
-f.close()
-
-#sort company_list
-company_list.sort()
-
-#compare each element to the previous element, if the element is different, print the element
-for i in range(len(company_list)):
-    if company_list[i] != company_list[i-1]:
-        #save each different element to a new list called company_list_final
-        company_list_final.append(company_list[i])
-
-print("\n\nThe companies seen in the [italic green]"+ ip_arp_file + "[/italic green] data file are:\n")
-
-#save the company list final to a file called company_list.txt
-with open('company_list.txt', 'w') as f:
-    for i in range(len(company_list_final)):
-        f.write(company_list_final[i])
-
-#print the list company_list one element a t time
-for i in range(len(company_list_final)):
-    #remove the new line character from the end of the line
-    company_list_final[i] = company_list_final[i].rstrip()
-    #print the element in cyan
-    print("[cyan]" + company_list_final[i] + "[/cyan]")
-
-#Collecting the output of the command sh ip arp
-print ("\n\n[italic yellow]Please be patient, while information is being retrieved[/italic yellow]\n")
-
-#######################################################################################
-
-#Finding all the Apple ARP Entries ....
-
-#Delete the file Apple-Devices.txt if it exists
-if os.path.exists('Apple-Devices.txt'):
-    os.remove('Apple-Devices.txt')
-else :
-    pass
-
-print ("\nFinding any [cyan]Apple[/cyan] devices in the [italic green]" + ip_arp_file + "[/italic green] file....")
-#For every line in the file check the MAC address, if it is an Apple Address, add it the Apple-Devices.txt
-with open(ip_arp_file, 'r') as f:
-    for line in tqdm(f, colour="cyan"):
-       #split the line into words
-        words = line.split()
-        #if words[mac_word] starts with Apple OUI add it to the Apple-Devices.txt file 
-        if words[mac_word].startswith("0c4d.e9") or words[mac_word].startswith("109a.dd") or words[mac_word].startswith("10dd.b1") or words[mac_word].startswith("28ff.3c") or words[mac_word].startswith("38c9.86") or words[mac_word].startswith("3c7d.0a") or words[mac_word].startswith("501f.c6")or words[mac_word].startswith("685b.35") or words[mac_word].startswith("7cd1.c")or words[mac_word].startswith("8866.5a") or words[mac_word].startswith("9c20.7b") or words[mac_word].startswith("a860.b6") or words[mac_word].startswith("d081.7a") or words[mac_word].startswith("cc29.f5"):
-            with open('Apple-Devices.txt', 'a') as f:
-                f.write(line)
-                time.sleep(0.1)
-#close the files
-f.close()
-
-if os.path.exists('Apple-Devices.txt'):
-#read the file Apple-Devices.txt and store the total number of lines in a variable called Apple-count
-    with open('Apple-Devices.txt', 'r') as f:
-        Apple_count = 0
-        for line in f:
-            Apple_count += 1
-else:
-    Apple_count = 0
-    pass
-
-#######################################################################################
-
-#Finding all the Dell ARP Entries ....
-
-#Delete the file Dell-Devices.txt if it exists
-if os.path.exists('Dell-Devices.txt'):
-    os.remove('Dell-Devices.txt')
-else :
-    pass
-
-print ("\nFinding any [cyan]Dell[/cyan] devices in the [italic green]" + ip_arp_file + "[/italic green] file....")
-
-#For every line in the file check the MAC address, if it is a Dell Address, add it the Dell-Devices.txt
-with open(ip_arp_file, 'r') as f:
-    for line in tqdm(f, colour="cyan"):
-       #split the line into words
-        words = line.split()
-        #if words[mac_word] starts with a Dell OUI add the line to the Dell-Devices.txt file 
-        if words[mac_word].startswith("001a.a0") or words[mac_word].startswith("004e.01") or words[mac_word].startswith("14b3.1f") or words[mac_word].startswith("14fe.b5") or words[mac_word].startswith("1866.da") or words[mac_word].startswith("28f1.0e") or words[mac_word].startswith("484d.7e")or words[mac_word].startswith("509a.4c") or words[mac_word].startswith("5448.10")or words[mac_word].startswith("54bf.64") or words[mac_word].startswith("6400.6a") or words[mac_word].startswith("6c2b.59") or words[mac_word].startswith("782b.cb") or words[mac_word].startswith("8cec.4b") or words[mac_word].startswith("a41f.72") or words[mac_word].startswith("a4bb.6d") or words[mac_word].startswith("b083.fe") or words[mac_word].startswith("b885.84") or words[mac_word].startswith("b8ca.3a") or words[mac_word].startswith("bc30.5b") or words[mac_word].startswith("c81f.66") or words[mac_word].startswith("d4be.d9") or words[mac_word].startswith("d89e.f3") or words[mac_word].startswith("e454.e8") or words[mac_word].startswith("e4f0.04") or words[mac_word].startswith("f04d.a2") or words[mac_word].startswith("f402.70") or words[mac_word].startswith("f48e.38") or words[mac_word].startswith("f8bc.12") or words[mac_word].startswith("0006.5b") or words[mac_word].startswith("0008.74") or words[mac_word].startswith("000b.db") or words[mac_word].startswith("000d.56") or words[mac_word].startswith("000f.1f") or words[mac_word].startswith("0011.43")  or words[mac_word].startswith("0012.3f") or words[mac_word].startswith("0013.72") or words[mac_word].startswith("0014.22") or words[mac_word].startswith("0015.c5") or words[mac_word].startswith("0016.f0") or words[mac_word].startswith("0018.8b") or words[mac_word].startswith("0019.b9") or words[mac_word].startswith("01c2.3") or words[mac_word].startswith("001d.09") or words[mac_word].startswith("001e.4f")  or words[mac_word].startswith("001e.c9") or words[mac_word].startswith("0021.70") or words[mac_word].startswith("0021.9b") or words[mac_word].startswith("0022.19")  or words[mac_word].startswith("0023.ae") or words[mac_word].startswith("0024.e8") or words[mac_word].startswith("0025.64") or words[mac_word].startswith("0026.b9") or words[mac_word].startswith("00b0.d0") or words[mac_word].startswith("00be.43") or words[mac_word].startswith("00c0.4f") or words[mac_word].startswith("0892.04") or words[mac_word].startswith("0c29.ef") or words[mac_word].startswith("1065.30") or words[mac_word].startswith("107d.1a") or words[mac_word].startswith("1098.36") or words[mac_word].startswith("1418.77") or words[mac_word].startswith("149e.cf") or words[mac_word].startswith("1803.73") or words[mac_word].startswith("185a.58") or words[mac_word].startswith("18a9.9b") or words[mac_word].startswith("18db.f2") or words[mac_word].startswith("18fb.7b") or words[mac_word].startswith("1c40.24") or words[mac_word].startswith("1c72.1d")  or words[mac_word].startswith("2004.0f") or words[mac_word].startswith("246e.96") or words[mac_word].startswith("2471.52") or words[mac_word].startswith("24b6.fd") or words[mac_word].startswith("2cea.7f") or words[mac_word].startswith("30d0.42") or words[mac_word].startswith("3417.eb") or words[mac_word].startswith("448e.db") or words[mac_word].startswith("3473.5a") or words[mac_word].startswith("18db.f2") or words[mac_word].startswith("18fb.7b") or words[mac_word].startswith("1c40.24") or words[mac_word].startswith("1c72.1d") or words[mac_word].startswith("2004.0f") or words[mac_word].startswith("2047.47") or words[mac_word].startswith("246e.96") or words[mac_word].startswith("2471.52") or words[mac_word].startswith("24b6.fd") or words[mac_word].startswith("2cea.7f") or words[mac_word].startswith("30d0.42") or words[mac_word].startswith("3417.eb")  :
-            with open('Dell-Devices.txt', 'a') as f:
-                f.write(line)
-                time.sleep(0.1)
-#close the files
-f.close()
-
-if os.path.exists('Dell-Devices.txt'):
-#read the file Dell-Devices.txt and store the total number of lines in a variable called Dell-count
-    with open('Dell-Devices.txt', 'r') as f:
-        Dell_count = 0
-        for line in f:
-            Dell_count += 1
-else:
-    Dell_count = 0
-    pass
-
-#######################################################################################
-#Finding all the Cisco Meraki ARP Entries ....
-
-#Delete the file Cisco-Meraki-Devices.txt if it exists
-if os.path.exists('Cisco-Meraki-Devices.txt'):
-    os.remove('Cisco-Meraki-Devices.txt')
-else :
-    pass
-
-print ("\nFinding any [cyan]Cisco Meraki[/cyan] devices in the [italic green]" + ip_arp_file + "[/italic green] file....")
-
-#For every line in the file check the MAC address, if it is an Cisco-Meraki Address, add it the Cisco-Meraki-Devices.txt
-with open(ip_arp_file, 'r') as f:
-    for line in tqdm(f,colour='cyan'):
-       #split the line into words
-        words = line.split()
-        #if words[mac_word] starts with a Cisco-Meraki OUI add the line to the Cisco-Meraki-Devices.txt file 
-        if words[mac_word].startswith("ac17.c8") or words[mac_word].startswith("f89e.28"):
-            with open('Cisco-Meraki-Devices.txt', 'a') as f:
-                f.write(line)
-                time.sleep(0.1)
-#close the files
-f.close()
-
-if os.path.exists('Cisco-Meraki-Devices.txt'):
-#read the file Cisco-Meraki-Devices.txt and store the total number of lines in a variable called Cisco-Meraki-count
-    with open('Cisco-Meraki-Devices.txt', 'r') as f:
-        CiscoMeraki_count = 0
-        for line in f:
-            CiscoMeraki_count += 1
-else:
-    CiscoMeraki_count = 0
-    pass
-
-#######################################################################################
-#Finding all the Other Cisco ARP Entries ....
-
-#Delete the file Other-Cisco-Devices.txt if it exists
-if os.path.exists('Other-Cisco-Devices.txt'):
-    os.remove('Other-Cisco-Devices.txt')
-else :
-    pass
-
-print ("\nFinding any other [cyan]Cisco[/cyan] devices in the [italic green]" + ip_arp_file + "[/italic green] file....")
-
-#For every line in the file check the MAC address, if it is an Other-Cisco Address, add it the Other-Cisco-Devices.txt
-with open(ip_arp_file, 'r') as f:
-    for line in tqdm(f, colour='cyan'):
-       #split the line into words
-        words = line.split()
-        #if words[mac_word] starts with a Other-Cisco OUI add the line to the Other-Cisco-Devices.txt file 
-        if words[mac_word].startswith("0007.7d") or words[mac_word].startswith("0008.2f") or words[mac_word].startswith("0021.a0") or words[mac_word].startswith("0022.bd") or words[mac_word].startswith("0023.5e") or words[mac_word].startswith("003a.99") or words[mac_word].startswith("005f.86") or words[mac_word].startswith("00aa.6e") or words[mac_word].startswith("0cf5.a4") or words[mac_word].startswith("1833.9d") or words[mac_word].startswith("1ce8.5d") or words[mac_word].startswith("30e4.db") or words[mac_word].startswith("40f4.ec") or words[mac_word].startswith("4403.a7") or words[mac_word].startswith("4c4e.35") or words[mac_word].startswith("544a.00") or words[mac_word].startswith("5486.bc") or words[mac_word].startswith("588d.09") or words[mac_word].startswith("58bf.ea") or words[mac_word].startswith("6400.f1") or words[mac_word].startswith("7c21.0d") or words[mac_word].startswith("84b5.17") or words[mac_word].startswith("8cb6.4f") or words[mac_word].startswith("ac17.c8") or words[mac_word].startswith("ac7e.8a") or words[mac_word].startswith("bc67.1c") or words[mac_word].startswith("c4b3.6a") or words[mac_word].startswith("d4ad.71") or words[mac_word].startswith("e0d1.73") or words[mac_word].startswith("e8b7.48") or words[mac_word].startswith("f09e.63") or words[mac_word].startswith("f866.f2") or words[mac_word].startswith("0025.45") or words[mac_word].startswith("002a.6a") :
-            with open('Other-Cisco-Devices.txt', 'a') as f:
-                f.write(line)
-                time.sleep(0.1)
-#close the files
-f.close()
-
-if os.path.exists('Other-Cisco-Devices.txt'):
-#read the file Other-Cisco-Devices.txt and store the total number of lines in a variable called Other-Cisco-count
-    with open('Other-Cisco-Devices.txt', 'r') as f:
-        OtherCisco_count = 0
-        for line in f:
-            OtherCisco_count += 1
-else:
-    OtherCisco_count = 0
-    pass
-
-#######################################################################################
-
-#sleep for 1 second
-time.sleep(1)
-
-#Finding all the Mitel Corperation Entries ....
-
-#Delete the file Mitel-Devices.txt if it exists
-if os.path.exists('Mitel-Devices.txt'):
-    os.remove('Mitel-Devices.txt')
-else :
-    pass
-
-print ("\nFinding any [cyan]Mitel[/cyan] devices in the [italic green]" + ip_arp_file + "[/italic green] file....")
-
-#For every line in the file check the MAC address, if it is an Mitel Address, add it the Mitel-Devices.txt
-with open(ip_arp_file, 'r') as f:
-    for line in tqdm(f, colour='cyan'):
-       #split the line into words
-        words = line.split()
-        #if words[mac_word] starts with a Mitel OUI add the line to the Mitel-Devices.txt file 
-        if words[mac_word].startswith("0800.0f") :
-            with open('Mitel-Devices.txt', 'a') as f:
-                f.write(line)
-                time.sleep(0.1)
-#close the files
-f.close()
-
-if os.path.exists('Mitel-Devices.txt'):
-#read the file Mitel-Devices.txt and store the total number of lines in a variable called Mitel-count
-    with open('Mitel-Devices.txt', 'r') as f:
-        Mitel_count = 0
-        for line in f:
-            Mitel_count += 1
-else:
-    Mitel_count = 0
-    pass
-
-#######################################################################################
-
-#Finding all the HP ARP Entries ....
-
-#Delete the file HP-Devices.txt if it exists
-if os.path.exists('HP-Devices.txt'):
-    os.remove('HP-Devices.txt')
-else :
-    pass
-
-print ("\nFinding any [cyan]HP[/cyan] devices in the [italic green]" + ip_arp_file + "[/italic green] file....")
-
-#For every line in the file check the MAC address, if it is an HP OUI Address, add it the HP-Devices.txt
-with open(ip_arp_file, 'r') as f:
-    for line in tqdm(f, colour='cyan'):
-       #split the line into words
-        words = line.split()
-        #if words[mac_word] starts with a HP OUI add the line to the HP-Devices.txt file 
-        if words[mac_word].startswith("0017.a4") or words[mac_word].startswith("001b.78") or words[mac_word].startswith("0023.7d") or words[mac_word].startswith("0030.6e") or words[mac_word].startswith("009c.02") or words[mac_word].startswith("1062.e5") or words[mac_word].startswith("3024.a9") or words[mac_word].startswith("308d.99") or words[mac_word].startswith("30e1.71") or words[mac_word].startswith("3822.e2") or words[mac_word].startswith("38ea.a7") or words[mac_word].startswith("40b0.34") or words[mac_word].startswith("68b5.99") or words[mac_word].startswith("6cc2.17") or words[mac_word].startswith("80ce.62") or words[mac_word].startswith("80e8.2c") or words[mac_word].startswith("8434.97") or words[mac_word].startswith("98e7.f4") or words[mac_word].startswith("9cb6.54") or words[mac_word].startswith("a08c.fd") or words[mac_word].startswith("a0d3.c1") or words[mac_word].startswith("a45d.36") or words[mac_word].startswith("b00c.d1") or words[mac_word].startswith("e4e7.49") or words[mac_word].startswith("ec8e.b5") or words[mac_word].startswith("f092.1c") or words[mac_word].startswith("f430.b9") or words[mac_word].startswith("fc15.b4") :
-            with open('HP-Devices.txt', 'a') as f:
-                f.write(line)
-                time.sleep(0.1)
-#close the files
-f.close()
-
-if os.path.exists('HP-Devices.txt'):
-#read the file HP-Devices.txt and store the total number of lines in a variable called HP-count
-    with open('HP-Devices.txt', 'r') as f:
-        HP_count = 0
-        for line in f:
-            HP_count += 1
-else:
-    HP_count = 0
-    pass
-
-#######################################################################################
-# Find all the unique vlans in the ip_arp_file
-
-with open(ip_arp_file, 'r') as f:
-        for line in f:
-            #split the line into words
-            vlanwords = line.split()
-            #send words[vlanword] to a list
-            vlan_Element = vlanwords[vlan_word]
-            #split vlan_Element into different elements
-            vlan_Element = vlan_Element.split()
-            #append vlan_Element to a list called vlan_list
-            vlan_list.append(vlan_Element)
-
-#sort the vlan_list
-vlan_list.sort()
-
-#compare each element to the previous element, if the element is different, save the element
-for i in range(len(vlan_list)):
-    if vlan_list[i] != vlan_list[i-1]:
-        #save each different element to a new list called vlan_list_final
-        vlan_list_final.append(vlan_list[i])
-
-#save oui list final to a file called vlan_list_final.txt
-with open('vlan_list.txt', 'w') as f:
-    for i in range(len(vlan_list_final)):
-        f.write(vlan_list_final[i][0] + '\n')
-
-#close the files
-f.close()
-
-#Check each line of the file vlan_list.txt if it is "Interface" delete it
-with open('vlan_list.txt', 'r') as f:
-    lines = f.readlines()
-with open('vlan_list.txt', 'w') as f:
-  for line in lines:
-      if line.strip("\n") != "Interface":
-          f.write(line)
-
-# count the lines in the file vlan_list_final.txt and print the number of lines
-with open('vlan_list.txt', 'r') as f:
-    vlan_count = 0
-    for line in f:
-        vlan_count += 1
-    print ("\n[bold yellow]++[/bold yellow] There are [bright_red]" + str(vlan_count) + "[/bright_red] unique VLANs in the [italic green]" + ip_arp_file + "[/italic green] file....")
-    
-
-#######################################################################################
-
-# count the lines in the file oui_list_final.txt and print the number of lines
-with open('oui_list_final.txt', 'r') as f:
-    OUI_count = 0
-    for line in f:
-        OUI_count += 1
-    print ("[bold yellow]++[/bold yellow] There are [bright_red]" + str(OUI_count) + "[/bright_red] unique OUI's in the [italic green]" + ip_arp_file + "[/italic green] file....")
-    f.close()
-    
-
-#count the lines in the file oui_list_final.txt and print the number of lines
-with open('company_list.txt', 'r') as f:
-    count = 0
-    for line in f:
-        count += 1
-    print ("[bold yellow]++[/bold yellow] There are [bright_red]" + str(count) + "[/bright_red] vendors in the [italic green]" + ip_arp_file + "[/italic green] file....")
-    f.close()
-    
-#count the lines in the file oui_list_final.txt and print the number of lines
-with open( ip_arp_file, 'r') as f:
-    count = 0
-    for line in f:
-        count += 1
-    print ("[bold yellow]++[/bold yellow] There are [bright_red]" + str(count) + "[/bright_red] total devices in the [italic green]" + ip_arp_file + "[/italic green] file....")
-    arpcount = count-1
-    f.close()
-
-OtherTotal = arpcount - (Apple_count + Dell_count + CiscoMeraki_count + OtherCisco_count + HP_count + Mitel_count)
-
-#######################################################################################
-
-print("\n")
-print("[magenta]>>>[/magenta] Please see the [italic green]oui_list_final.txt[/italic green] file in the current directory for the list of OUIs")
-print("[magenta]>>>[/magenta] Please see the [italic green]company_list.txt[/italic green] file in the current directory for the list of companies") 
-print("[magenta]>>>[/magenta] Please see the [italic green]vlan_list.txt[/italic green] file in the current directory for the list of VLANs")
-print("\n")
-print ("[bright_green]#[/bright_green] The number of [cyan]Apple[/cyan] devices in the [italic green]" + ip_arp_file + "[/italic green] file is [bright_red]" +str(Apple_count)+ "[/bright_red]")
-print ("[bright_green]#[/bright_green] The number of [cyan]Dell[/cyan] devices in the [italic green]"+ ip_arp_file + "[/italic green] file is [bright_red]" +str(Dell_count)+ "[/bright_red]")
-print ("[bright_green]#[/bright_green] The number of [cyan]Cisco-Meraki[/cyan] devices in the [italic green]"+ ip_arp_file + "[/italic green] file is [bright_red]" +str(CiscoMeraki_count)+ "[/bright_red]")
-print ("[bright_green]#[/bright_green] IThe number of [cyan]other Cisco[/cyan] devices in the [italic green]" + ip_arp_file + "[/italic green] file is [bright_red]" + str(OtherCisco_count)+ "[/bright_red]")
-print ("[bright_green]#[/bright_green] The number of [cyan]HP[/cyan] devices in the [italic green]" + ip_arp_file + "[/italic green] file is [bright_red]"+ str(HP_count)+ "[/bright_red]")
-print ("[bright_green]#[/bright_green] The number of [cyan]Mitel[/cyan] devices in the [italic green]" + ip_arp_file + "[/italic green] file is [bright_red]"+ str (Mitel_count)+ "[/bright_red]")
-print ("[bright_green]#[/bright_green] The number of [cyan]other devices[/cyan] in the [italic green]" + ip_arp_file + "[/italic green] file is [bright_red]"+ str(OtherTotal)+ "[/bright_red]")
-print("\n")
-
-#######################################################################################
-
-#Plotting the Apple, Dell, Cisco-Meraki, Other Cisco, HP, Mitel and Other devices
-
-labels = ['Apple', 'Dell', 'Cisco-Meraki', 'Other Cisco', 'HP', 'Mitel','Other']
-values = [Apple_count, Dell_count, CiscoMeraki_count, OtherCisco_count, HP_count, Mitel_count, OtherTotal]
-
-#check if Google Chrome or Firefox or is installed on Windows, Linux or Mac
-if os.path.exists('C:\\Program Files (x86)\\Google\\Chrome\\Application\\chrome.exe') or os.path.exists('C:\\Program Files\\Google\\Chrome\\Application\\Firefox.exe'):
-    fig =go.Figure(data=[go.Pie(labels=labels, values=values)])
-    fig.show()
-elif os.path.exists('/usr/bin/google-chrome') or os.path.exists('/usr/bin/firefox'):
-    fig =go.Figure(data=[go.Pie(labels=labels, values=values)])
-    fig.show()
-elif os.path.exists('/Applications/Google Chrome.app') or os.path.exists('/Applications/Firefox.app'):
-    fig =go.Figure(data=[go.Pie(labels=labels, values=values)])
-    fig.show()
-else:
-    pass   
-
-#######################################################################################
-
-
-if os.path.exists('Apple-Devices.txt'):
-    print("[magenta]>>>[/magenta] Please see the [italic green]Apple-Devices.txt[/italic green] file in the current directory for the list of [cyan]Apple[/cyan] devices")
-else:
-    pass
-
-if os.path.exists('Dell-Devices.txt'):
-    print("[magenta]>>>[/magenta] Please see the [italic green]Dell-Devices.txt[/italic green] file in the current directory for the list of [cyan]Dell[/cyan] devices")
-else:
-    pass
-
-if os.path.exists('Cisco-Meraki-Devices.txt'):
-    print("[magenta]>>>[/magenta] Please see the [italic green]Cisco-Meraki-Devices.txt[/italic green] file in the current directory for the list of [cyan]Cisco-Meraki[/cyan] devices")
-else:
-    pass
-
-if os.path.exists('Other-Cisco-Devices.txt'):
-    print("[magenta]>>>[/magenta] Please see the [italic green]Other-Cisco-Devices.txt[/italic green] file in the current directory for the list of [cyan]Other Cisco[/cyan] devices")
-else:
-    pass
-
-if os.path.exists('Mitel-Devices.txt'):
-    print("[magenta]>>>[/magenta] Please see the [italic green]Mitel-Devices.txt[/italic green] file in the current directory for the list of [cyan]Mitel[/cyan] devices")  
-
-#close any remainng files
-f.close()
-
-#tell the user to press enter to quit
-input("\nPress enter to quit: ")
-time.sleep(3)
-#exit the program
-sys.exit()
->>>>>>> 6cc6568b
+sys.exit()